--- conflicted
+++ resolved
@@ -67,10 +67,6 @@
 
         log::info!("ROM info: {:?}", &header);
 
-<<<<<<< HEAD
-        let mut prg_memory = vec![0u8; PRG_BANK_SIZE * (header.prg_size as usize)];
-        let mut chr_memory = vec![0u8; CHR_BANK_SIZE * (header.chr_size as usize)];
-
         let mut mirroring: Mirroring;
         if header.flags6.contains(Flags6::FOUR_SCREEN) {
             mirroring = Mirroring::FourScreen;
@@ -80,8 +76,6 @@
             mirroring = Mirroring::Horizontal;
         }
 
-=======
->>>>>>> 435d940e
         let mapper: Box<dyn Mapper> = match header.mapper_id {
             0 => Box::new(Mapper000::new(header.prg_size, mirroring)),
             1 => Box::new(Mapper001::new(header.prg_size)),
@@ -130,16 +124,11 @@
     }
 
     pub fn read_prg_mem(&self, addr: u16) -> u8 {
-<<<<<<< HEAD
         let addr = self.mapper.cpu_map_read(addr);
         match addr {
             CartridgeReadTarget::PrgRom(rom_addr) => self.prg_memory[rom_addr as usize],
             CartridgeReadTarget::PrgRam(data) => data,
         }
-=======
-        let mapped_addr = self.mapper.cpu_map_read(addr);
-        self.prg_memory[mapped_addr as usize]
->>>>>>> 435d940e
     }
 
     pub fn write_prg_mem(&mut self, addr: u16, data: u8) {
